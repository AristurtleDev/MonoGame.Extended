﻿using System;
using System.Linq;
using Microsoft.Xna.Framework.Input;

namespace MonoGame.Extended.Input
{
    public struct KeyboardStateExtended
    {
        private KeyboardState _currentKeyboardState;
        private KeyboardState _previousKeyboardState;

        public KeyboardStateExtended(KeyboardState currentKeyboardState, KeyboardState previousKeyboardState)
        {
            _currentKeyboardState = currentKeyboardState;
            _previousKeyboardState = previousKeyboardState;
        }

        public bool CapsLock => _currentKeyboardState.CapsLock;
        public bool NumLock => _currentKeyboardState.NumLock;
        public bool IsShiftDown() => _currentKeyboardState.IsKeyDown(Keys.LeftShift) || _currentKeyboardState.IsKeyDown(Keys.RightShift);
        public bool IsControlDown() => _currentKeyboardState.IsKeyDown(Keys.LeftControl) || _currentKeyboardState.IsKeyDown(Keys.RightControl);
        public bool IsAltDown() => _currentKeyboardState.IsKeyDown(Keys.LeftAlt) || _currentKeyboardState.IsKeyDown(Keys.RightAlt);
        public bool IsKeyDown(Keys key) => _currentKeyboardState.IsKeyDown(key);
        public bool IsKeyUp(Keys key) => _currentKeyboardState.IsKeyUp(key);
        public Keys[] GetPressedKeys() => _currentKeyboardState.GetPressedKeys();
<<<<<<< HEAD

        /// <summary>
        /// Gets whether the given key was down on the previous state, but is now up.
        /// </summary>
        /// <param name="key">The key to check.</param>
        /// <returns>true if the key was released this state-change, otherwise false.</returns>
        [Obsolete($"Deprecated in favor of {nameof(IsKeyReleased)}")]
=======
        public void GetPressedKeys(Keys[] keys) => _currentKeyboardState.GetPressedKeys(keys);
>>>>>>> 0dd85c7d
        public bool WasKeyJustDown(Keys key) => _previousKeyboardState.IsKeyDown(key) && _currentKeyboardState.IsKeyUp(key);

        /// <summary>
        /// Gets whether the given key was up on the previous state, but is now down.
        /// </summary>
        /// <param name="key">The key to check.</param>
        /// <returns>true if the key was pressed this state-change, otherwise false.</returns>
        [Obsolete($"Deprecated in favor of {nameof(IsKeyPressed)}")]
        public bool WasKeyJustUp(Keys key) => _previousKeyboardState.IsKeyUp(key) && _currentKeyboardState.IsKeyDown(key);
<<<<<<< HEAD

        /// <summary>
        /// Gets whether the given key was down on the previous state, but is now up.
        /// </summary>
        /// <param name="key">The key to check.</param>
        /// <returns>true if the key was released this state-change, otherwise false.</returns>
        public readonly bool IsKeyReleased(Keys key) => _previousKeyboardState.IsKeyDown(key) && _currentKeyboardState.IsKeyUp(key);

        /// <summary>
        /// Gets whether the given key was up on the previous state, but is now down.
        /// </summary>
        /// <param name="key">The key to check.</param>
        /// <returns>true if the key was pressed this state-change, otherwise false.</returns>
        public readonly bool IsKeyPressed(Keys key) => _previousKeyboardState.IsKeyUp(key) && _currentKeyboardState.IsKeyDown(key);

        public bool WasAnyKeyJustDown() => _previousKeyboardState.GetPressedKeys().Any();
=======
        public bool WasAnyKeyJustDown() => _previousKeyboardState.GetPressedKeyCount() > 0;
>>>>>>> 0dd85c7d
   }
}<|MERGE_RESOLUTION|>--- conflicted
+++ resolved
@@ -23,17 +23,14 @@
         public bool IsKeyDown(Keys key) => _currentKeyboardState.IsKeyDown(key);
         public bool IsKeyUp(Keys key) => _currentKeyboardState.IsKeyUp(key);
         public Keys[] GetPressedKeys() => _currentKeyboardState.GetPressedKeys();
-<<<<<<< HEAD
-
+        public void GetPressedKeys(Keys[] keys) => _currentKeyboardState.GetPressedKeys(keys);
+      
         /// <summary>
         /// Gets whether the given key was down on the previous state, but is now up.
         /// </summary>
         /// <param name="key">The key to check.</param>
         /// <returns>true if the key was released this state-change, otherwise false.</returns>
         [Obsolete($"Deprecated in favor of {nameof(IsKeyReleased)}")]
-=======
-        public void GetPressedKeys(Keys[] keys) => _currentKeyboardState.GetPressedKeys(keys);
->>>>>>> 0dd85c7d
         public bool WasKeyJustDown(Keys key) => _previousKeyboardState.IsKeyDown(key) && _currentKeyboardState.IsKeyUp(key);
 
         /// <summary>
@@ -43,7 +40,6 @@
         /// <returns>true if the key was pressed this state-change, otherwise false.</returns>
         [Obsolete($"Deprecated in favor of {nameof(IsKeyPressed)}")]
         public bool WasKeyJustUp(Keys key) => _previousKeyboardState.IsKeyUp(key) && _currentKeyboardState.IsKeyDown(key);
-<<<<<<< HEAD
 
         /// <summary>
         /// Gets whether the given key was down on the previous state, but is now up.
@@ -59,9 +55,6 @@
         /// <returns>true if the key was pressed this state-change, otherwise false.</returns>
         public readonly bool IsKeyPressed(Keys key) => _previousKeyboardState.IsKeyUp(key) && _currentKeyboardState.IsKeyDown(key);
 
-        public bool WasAnyKeyJustDown() => _previousKeyboardState.GetPressedKeys().Any();
-=======
         public bool WasAnyKeyJustDown() => _previousKeyboardState.GetPressedKeyCount() > 0;
->>>>>>> 0dd85c7d
    }
 }