--- conflicted
+++ resolved
@@ -82,12 +82,9 @@
     <Compile Include="ViewportAdapters\DefaultViewportAdapter.cs" />
     <Compile Include="ViewportAdapters\ScalingViewportAdapter.cs" />
     <Compile Include="ViewportAdapters\ViewportAdapter.cs" />
-<<<<<<< HEAD
     <Compile Include="Sprites\Animation.cs" />
     <Compile Include="Sprites\AnimationExtension.cs" />
-=======
     <Compile Include="FPSCounter.cs" />
->>>>>>> 40c76ee2
   </ItemGroup>
   <ItemGroup>
     <Reference Include="Newtonsoft.Json, Version=7.0.0.0, Culture=neutral, PublicKeyToken=30ad4fe6b2a6aeed">
@@ -107,7 +104,6 @@
   </Target>
   <Target Name="AfterBuild">
   </Target>
-<<<<<<< HEAD
   -->
   <ItemGroup />
 </Project>