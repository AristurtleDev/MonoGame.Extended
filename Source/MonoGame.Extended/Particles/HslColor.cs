﻿using System;
using System.Globalization;
using Microsoft.Xna.Framework;

namespace MonoGame.Extended.Particles
{
    /// <summary>
    /// An immutable data structure representing a 24bit color composed of separate hue, saturation and lightness channels.
    /// </summary>
    //[Serializable]
    public struct HslColor : IEquatable<HslColor>, IComparable<HslColor>, IFormattable
    {
        /// <summary>
        /// Gets the value of the hue channel in degrees.
        /// </summary>
        public readonly float H;

        /// <summary>
        /// Gets the value of the saturation channel.
        /// </summary>
        public readonly float S;

        /// <summary>
        /// Gets the value of the lightness channel.
        /// </summary>
        public readonly float L;

        private static float NormalizeHue(float h)
        {
            if (h < 0) return h + 360 * ((int)(h / 360) + 1);
            return h % 360;
        }

        /// <summary>
        /// Initializes a new instance of the <see cref="HslColor"/> structure.
        /// </summary>
        /// <param name="h">The value of the hue channel.</param>
        /// <param name="s">The value of the saturation channel.</param>
        /// <param name="l">The value of the lightness channel.</param>
        public HslColor(float h, float s, float l) : this()
        {
            // normalize the hue
            H = NormalizeHue(h);
            S = MathHelper.Clamp(s, 0f, 1f);
            L = MathHelper.Clamp(l, 0f, 1f);
        }

        /// <summary>
        /// Copies the individual channels of the color to the specified memory location.
        /// </summary>
        /// <param name="destination">The memory location to copy the axis to.</param>
        public void CopyTo(out HslColor destination)
        {
            destination = new HslColor(H, S, L);
        }

        /// <summary>
        /// Destructures the color, exposing the individual channels.
        /// </summary>
        public void Destructure(out float h, out float s, out float l)
        {
            h = H;
            s = S;
            l = L;
        }

        /// <summary>
        /// Exposes the individual channels of the color to the specified matching function.
        /// </summary>
        /// <param name="callback">The function which matches the individual channels of the color.</param>
        /// <exception cref="T:System.ArgumentNullException">
        /// Thrown if the value passed to the <paramref name="callback"/> parameter is <c>null</c>.
        /// </exception>
        public void Match(Action<float, float, float> callback)
        {
            if (callback == null)
                throw new ArgumentNullException(nameof(callback));

            callback(H, S, L);
        }

        /// <summary>
        /// Exposes the individual channels of the color to the specified mapping function and returns the
        /// result;
        /// </summary>
        /// <typeparam name="T">The type being mapped to.</typeparam>
        /// <param name="map">
        /// A function which maps the color channels to an instance of <typeparamref name="T"/>.
        /// </param>
        /// <returns>
        /// The result of the <paramref name="map"/> function when passed the individual X and Y components.
        /// </returns>
        /// <exception cref="T:System.ArgumentNullException">
        /// Thrown if the value passed to the <paramref name="map"/> parameter is <c>null</c>.
        /// </exception>
        public T Map<T>(Func<float, float, float, T> map)
        {
            if (map == null)
                throw new ArgumentNullException(nameof(map));

            return map(H, S, L);
        }

        public static HslColor operator +(HslColor a, HslColor b)
        {
            return new HslColor(a.H + b.H, a.S + b.S, a.L + b.L);
        }

        public int CompareTo(HslColor other)
        {
<<<<<<< HEAD
=======
            // ReSharper disable ImpureMethodCallOnReadonlyValueField
>>>>>>> 83e84e3e
            return H.CompareTo(other.H) * 100 + S.CompareTo(other.S) * 10 + L.CompareTo(L);
            // ReSharper restore ImpureMethodCallOnReadonlyValueField
        }

        /// <summary>
        /// Determines whether the specified <see cref="System.Object"/> is equal to this instance.
        /// </summary>
        /// <param name="obj">The <see cref="System.Object"/> to compare with this instance.</param>
        /// <returns>
        ///     <c>true</c> if the specified <see cref="System.Object"/> is equal to this instance; otherwise, <c>false</c>.
        /// </returns>
        public override bool Equals(object obj)
        {
            if (obj is HslColor)
                return Equals((HslColor)obj);

            return base.Equals(obj);
        }

        /// <summary>
        /// Determines whether the specified <see cref="HslColor"/> is equal to this instance.
        /// </summary>
        /// <param name="value">The <see cref="HslColor"/> to compare with this instance.</param>
        /// <returns>
        ///     <c>true</c> if the specified <see cref="HslColor"/> is equal to this instance; otherwise, <c>false</c>.
        /// </returns>
        public bool Equals(HslColor value)
        {
<<<<<<< HEAD
            return H.Equals(value.H) &&
                   S.Equals(value.S) &&
                   L.Equals(value.L);
=======
            // ReSharper disable ImpureMethodCallOnReadonlyValueField
            return H.Equals(value.H) && S.Equals(value.S) && L.Equals(value.L);
            // ReSharper restore ImpureMethodCallOnReadonlyValueField
>>>>>>> 83e84e3e
        }

        /// <summary>
        /// Returns a hash code for this instance.
        /// </summary>
        /// <returns>
        /// A hash code for this instance, suitable for use in hashing algorithms and data structures like a hash table. 
        /// </returns>
        public override int GetHashCode()
        {
            return H.GetHashCode() ^
                   S.GetHashCode() ^
                   L.GetHashCode();
        }

        /// <summary>
        /// Returns a <see cref="System.String"/> that represents this instance.
        /// </summary>
        /// <returns>
        /// A <see cref="System.String"/> that represents this instance.
        /// </returns>
        public override string ToString()
        {
<<<<<<< HEAD
            return string.Format(CultureInfo.InvariantCulture,
                "H:{0:N1}° S:{1:N1} L:{2:N1}",
                H, 100 * S, 100 * L);
        }

        public string ToString(string format, IFormatProvider formatProvider)
        {
            return string.Format(formatProvider,
                "H:{0:N1}° S:{1:N1} L:{2:N1}",
                H, 100 * S, 100 * L);
        }

=======
            return string.Format(CultureInfo.InvariantCulture, "{0}°,{1:P0},{2:P0}",
                H.ToString("F1"), (100 * S).ToString("F1"), (100 * L).ToString("F1"));
        }

>>>>>>> 83e84e3e
        public static HslColor Parse(string s)
        {
            var hsl = s.Split(',');
            var hue = float.Parse(hsl[0].TrimEnd('°'));
            var sat = float.Parse(hsl[1]);
            var lig = float.Parse(hsl[2]);

            return new HslColor(hue, sat, lig);
        }

        /// <summary>
        /// Implements the operator ==.
        /// </summary>
        /// <param name="x">The lvalue.</param>
        /// <param name="y">The rvalue.</param>
        /// <returns>
        ///     <c>true</c> if the lvalue <see cref="HslColor"/> is equal to the rvalue; otherwise, <c>false</c>.
        /// </returns>
        public static bool operator ==(HslColor x, HslColor y)
        {
            return x.Equals(y);
        }

        /// <summary>
        /// Implements the operator !=.
        /// </summary>
        /// <param name="x">The lvalue.</param>
        /// <param name="y">The rvalue.</param>
        /// <returns>
        ///     <c>true</c> if the lvalue <see cref="HslColor"/> is not equal to the rvalue; otherwise, <c>false</c>.
        /// </returns>
        public static bool operator !=(HslColor x, HslColor y)
        {
            return !x.Equals(y);
        }

        public static HslColor operator -(HslColor a, HslColor b)
        {
            return new HslColor(a.H - b.H, a.S - b.S, a.L - b.L);
        }

        public static HslColor Lerp(HslColor c1, HslColor c2, float t)
        {
            // loop around if c2.H < c1.H
            var h2 = c2.H >= c1.H ? c2.H : c2.H + 360;
            return new HslColor(
                c1.H + t * (h2 - c1.H),
                c1.S + t * (c2.S - c1.S),
                c1.L + t * (c2.L - c2.L));
        }
    }
}<|MERGE_RESOLUTION|>--- conflicted
+++ resolved
@@ -8,7 +8,7 @@
     /// An immutable data structure representing a 24bit color composed of separate hue, saturation and lightness channels.
     /// </summary>
     //[Serializable]
-    public struct HslColor : IEquatable<HslColor>, IComparable<HslColor>, IFormattable
+    public struct HslColor : IEquatable<HslColor>, IComparable<HslColor>
     {
         /// <summary>
         /// Gets the value of the hue channel in degrees.
@@ -108,10 +108,7 @@
 
         public int CompareTo(HslColor other)
         {
-<<<<<<< HEAD
-=======
             // ReSharper disable ImpureMethodCallOnReadonlyValueField
->>>>>>> 83e84e3e
             return H.CompareTo(other.H) * 100 + S.CompareTo(other.S) * 10 + L.CompareTo(L);
             // ReSharper restore ImpureMethodCallOnReadonlyValueField
         }
@@ -140,15 +137,9 @@
         /// </returns>
         public bool Equals(HslColor value)
         {
-<<<<<<< HEAD
-            return H.Equals(value.H) &&
-                   S.Equals(value.S) &&
-                   L.Equals(value.L);
-=======
             // ReSharper disable ImpureMethodCallOnReadonlyValueField
             return H.Equals(value.H) && S.Equals(value.S) && L.Equals(value.L);
             // ReSharper restore ImpureMethodCallOnReadonlyValueField
->>>>>>> 83e84e3e
         }
 
         /// <summary>
@@ -172,25 +163,10 @@
         /// </returns>
         public override string ToString()
         {
-<<<<<<< HEAD
-            return string.Format(CultureInfo.InvariantCulture,
-                "H:{0:N1}° S:{1:N1} L:{2:N1}",
-                H, 100 * S, 100 * L);
-        }
-
-        public string ToString(string format, IFormatProvider formatProvider)
-        {
-            return string.Format(formatProvider,
-                "H:{0:N1}° S:{1:N1} L:{2:N1}",
-                H, 100 * S, 100 * L);
-        }
-
-=======
             return string.Format(CultureInfo.InvariantCulture, "{0}°,{1:P0},{2:P0}",
                 H.ToString("F1"), (100 * S).ToString("F1"), (100 * L).ToString("F1"));
         }
 
->>>>>>> 83e84e3e
         public static HslColor Parse(string s)
         {
             var hsl = s.Split(',');
