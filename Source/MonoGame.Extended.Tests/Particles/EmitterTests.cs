--- conflicted
+++ resolved
@@ -12,120 +12,6 @@
     {
         public class UpdateMethod
         {
-<<<<<<< HEAD
-//            [Test]
-//            public void WhenThereAreParticlesToExpire_DecreasesActiveParticleCount()
-//            {
-//                var subject = new ParticleEmitter(100, TimeSpan.FromSeconds(1), Profile.Point())
-//                {
-//                    Parameters = new ParticleReleaseParameters
-//                    {
-//                        Quantity = 1
-//                    }
-//                };
-//
-//                subject.Trigger(new Vector2(0f, 0f));
-//                Assert.AreEqual(subject.ActiveParticles, 1);
-//                    
-//                subject.Update(2f);
-//                Assert.AreEqual(subject.ActiveParticles, 0);
-//            }
-//
-//            [Test]
-//            public void WhenThereAreParticlesToExpire_DoesNotPassExpiredParticlesToModifiers()
-//            {
-//                var subject = new ParticleEmitter(100, TimeSpan.FromSeconds(1), Profile.Point())
-//                {
-//                    Parameters = new ParticleReleaseParameters()
-//                    {
-//                        Quantity = 1
-//                    },
-//                    Modifiers = new IModifier[] {
-//                        new AssertionModifier(particle => particle.Age <= 1f)
-//                    }
-//                };
-//
-//                subject.Trigger(new Vector2(0f, 0f));
-//                subject.Update(0.5f);
-//                subject.Trigger(new Vector2(0f, 0f));
-//                subject.Update(0.5f);
-//                subject.Trigger(new Vector2(0f, 0f));
-//                subject.Update(0.5f);
-//            }
-//
-//            [Test]
-//            public void WhenThereAreNoActiveParticles_GracefullyDoesNothing()
-//            {
-//                var subject = new ParticleEmitter(100, TimeSpan.FromSeconds(1), Profile.Point());
-//
-//                subject.Update(0.5f);
-//                Assert.AreEqual(subject.ActiveParticles, 0);
-//            }
-//        }
-//
-//        public class TriggerMethod
-//        {
-//            [Test]
-//            public void WhenEnoughHeadroom_IncreasesActiveParticlesCountByReleaseQuantity()
-//            {
-//                var subject = new ParticleEmitter(100, TimeSpan.FromSeconds(1), Profile.Point())
-//                {
-//                    Parameters = new ParticleReleaseParameters
-//                    {
-//                        Quantity = 10
-//                    }
-//                };
-//                Assert.AreEqual(subject.ActiveParticles, 0);
-//                subject.Trigger(new Vector2(0f, 0f));
-//                Assert.AreEqual(subject.ActiveParticles, 10);
-//            }
-//
-//            [Test]
-//            public void WhenNotEnoughHeadroom_IncreasesActiveParticlesCountByRemainingParticles()
-//            {
-//                var subject = new ParticleEmitter(15, TimeSpan.FromSeconds(1), Profile.Point())
-//                {
-//                    Parameters = new ParticleReleaseParameters
-//                    {
-//                        Quantity = 10
-//                    }
-//                };
-//
-//                subject.Trigger(new Vector2(0f, 0f));
-//                Assert.AreEqual(subject.ActiveParticles, 10);
-//                subject.Trigger(new Vector2(0f, 0f));
-//                Assert.AreEqual(subject.ActiveParticles, 15);
-//            }
-//
-//            [Test]
-//            public void WhenNoRemainingParticles_DoesNotIncreaseActiveParticlesCount()
-//            {
-//                var subject = new ParticleEmitter(10, TimeSpan.FromSeconds(1), Profile.Point())
-//                {
-//                    Parameters = new ParticleReleaseParameters
-//                    {
-//                        Quantity = 10
-//                    }
-//                };
-//
-//                subject.Trigger(new Vector2(0f, 0f));
-//                Assert.AreEqual(subject.ActiveParticles, 10);
-//                subject.Trigger(new Vector2(0f, 0f));
-//                Assert.AreEqual(subject.ActiveParticles, 10);
-//            }
-//        }
-//
-//        public class DisposeMethod
-//        {
-//            [Test]
-//            public void IsIdempotent()
-//            {
-//                var subject = new ParticleEmitter(10, TimeSpan.FromSeconds(1), Profile.Point());
-//
-//                subject.Dispose();
-//                subject.Dispose();
-//            }
-=======
             [Test]
             public void WhenThereAreParticlesToExpire_DecreasesActiveParticleCount()
             {
@@ -238,7 +124,6 @@
                 subject.Dispose();
                 subject.Dispose();
             }
->>>>>>> 6fa8e315
         }
     }
 }